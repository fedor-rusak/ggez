//! A cross-platform interface to the filesystem.
//!
//! This module provides access to files in specific places:
//!
//! * The `resources/` subdirectory in the same directory as the
//! program executable,
//! * The `resources.zip` file in the same
//! directory as the program executable,
//! * The root folder of the  game's "save" directory which is in a
//! platform-dependent location,
//! such as `~/.local/share/<gameid>/` on Linux.  The `gameid`
//! is the the string passed to
<<<<<<< HEAD
//! [`Context::load_from_conf()`](../struct.Context.html#method.load_from_conf); some platforms such as Windows also
//! incorporate the `author` string into the path.
=======
//! [`ContextBuilder::new()`](../struct.ContextBuilder.html#method.new).
//! Some platforms such as Windows also incorporate the `author` string into
//! the path.
>>>>>>> d455fd1e
//!
//! These locations will be searched for files in the order listed, and the first file
//! found used.  That allows game assets to be easily distributed as an archive
//! file, but locally overridden for testing or modding simply by putting
//! altered copies of them in the game's `resources/` directory.  It
//! is loosely based off of the `PhysicsFS` library.
//!
//! See the source of the [`files` example](https://github.com/ggez/ggez/blob/master/examples/files.rs) for more details.
//!
//! Note that the file lookups WILL follow symlinks!  This is
//! for convenience more than security, so don't treat it as
//! being secure.

use std::env;
use std::fmt;
use std::io;
use std::path;

use app_dirs2::*;

use crate::conf;
use crate::vfs::{self, VFS};
use crate::{Context, GameError, GameResult};

pub use crate::vfs::OpenOptions;

const CONFIG_NAME: &str = "/conf.toml";

/// A structure that contains the filesystem state and cache.
#[derive(Debug)]
pub struct Filesystem {
    vfs: vfs::OverlayFS,
    resources_path: path::PathBuf,
    zip_path: path::PathBuf,
    user_config_path: path::PathBuf,
    user_data_path: path::PathBuf,
}

/// Represents a file, either in the filesystem, or in the resources zip file,
/// or whatever.
pub enum File {
    /// A wrapper for a VFile trait object.
    VfsFile(Box<dyn vfs::VFile>),
}

impl fmt::Debug for File {
    // Make this more useful?
    // But we can't seem to get a filename out of a file,
    // soooooo.
    fn fmt(&self, f: &mut fmt::Formatter) -> fmt::Result {
        match *self {
            File::VfsFile(ref _file) => write!(f, "VfsFile"),
        }
    }
}

impl io::Read for File {
    fn read(&mut self, buf: &mut [u8]) -> io::Result<usize> {
        match *self {
            File::VfsFile(ref mut f) => f.read(buf),
        }
    }
}

impl io::Write for File {
    fn write(&mut self, buf: &[u8]) -> io::Result<usize> {
        match *self {
            File::VfsFile(ref mut f) => f.write(buf),
        }
    }

    fn flush(&mut self) -> io::Result<()> {
        match *self {
            File::VfsFile(ref mut f) => f.flush(),
        }
    }
}

impl Filesystem {
    /// Create a new `Filesystem` instance, using the given `id` and (on
    /// some platforms) the `author` as a portion of the user
    /// directory path.  This function is called automatically by
    /// ggez, the end user should never need to call it.
    pub fn new(id: &'static str, author: &'static str) -> GameResult<Filesystem> {
        let app_info = AppInfo { name: id, author };
        let mut root_path = env::current_exe()?;

        // Ditch the filename (if any)
        if root_path.file_name().is_some() {
            let _ = root_path.pop();
        }

        // Set up VFS to merge resource path, root path, and zip path.
        let mut overlay = vfs::OverlayFS::new();

        let mut resources_path;
        let mut resources_zip_path;
        let user_data_path;
        let user_config_path;
        // <game exe root>/resources/
        {
            resources_path = root_path.clone();
            resources_path.push("resources");
            trace!("Resources path: {:?}", resources_path);
            let physfs = vfs::PhysicalFS::new(&resources_path, true);
            overlay.push_back(Box::new(physfs));
        }

        // <root>/resources.zip
        {
            resources_zip_path = root_path.clone();
            resources_zip_path.push("resources.zip");
            if resources_zip_path.exists() {
                trace!("Resources zip file: {:?}", resources_zip_path);
                let zipfs = vfs::ZipFS::new(&resources_zip_path)?;
                overlay.push_back(Box::new(zipfs));
            } else {
                trace!("No resources zip file found");
            }
        }

        // Per-user data dir,
        // ~/.local/share/whatever/
        {
            user_data_path = get_app_root(AppDataType::UserData, &app_info)?;
            trace!("User-local data path: {:?}", user_data_path);
            let physfs = vfs::PhysicalFS::new(&user_data_path, true);
            overlay.push_back(Box::new(physfs));
        }

        // Writeable local dir, ~/.config/whatever/
        // Save game dir is read-write
        {
            user_config_path = get_app_root(AppDataType::UserConfig, &app_info)?;
            trace!("User-local configuration path: {:?}", user_config_path);
            let physfs = vfs::PhysicalFS::new(&user_config_path, false);
            overlay.push_back(Box::new(physfs));
        }

        let fs = Filesystem {
            vfs: overlay,
            resources_path,
            zip_path: resources_zip_path,
            user_config_path,
            user_data_path,
        };

        Ok(fs)
    }

    /// Opens the given `path` and returns the resulting `File`
    /// in read-only mode.
    pub(crate) fn open<P: AsRef<path::Path>>(&mut self, path: P) -> GameResult<File> {
        self.vfs.open(path.as_ref()).map(|f| File::VfsFile(f))
    }

    /// Opens a file in the user directory with the given
    /// [`filesystem::OpenOptions`](struct.OpenOptions.html).
    /// Note that even if you open a file read-only, it can only access
    /// files in the user directory.
    pub(crate) fn open_options<P: AsRef<path::Path>>(
        &mut self,
        path: P,
        options: &OpenOptions,
    ) -> GameResult<File> {
        self.vfs
            .open_options(path.as_ref(), options)
            .map(|f| File::VfsFile(f))
            .map_err(|e| {
                GameError::ResourceLoadError(format!(
                    "Tried to open {:?} but got error: {:?}",
                    path.as_ref(),
                    e
                ))
            })
    }

    /// Creates a new file in the user directory and opens it
    /// to be written to, truncating it if it already exists.
    pub(crate) fn create<P: AsRef<path::Path>>(&mut self, path: P) -> GameResult<File> {
        self.vfs.create(path.as_ref()).map(|f| File::VfsFile(f))
    }

    /// Create an empty directory in the user dir
    /// with the given name.  Any parents to that directory
    /// that do not exist will be created.
    pub(crate) fn create_dir<P: AsRef<path::Path>>(&mut self, path: P) -> GameResult<()> {
        self.vfs.mkdir(path.as_ref())
    }

    /// Deletes the specified file in the user dir.
    pub(crate) fn delete<P: AsRef<path::Path>>(&mut self, path: P) -> GameResult<()> {
        self.vfs.rm(path.as_ref())
    }

    /// Deletes the specified directory in the user dir,
    /// and all its contents!
    pub(crate) fn delete_dir<P: AsRef<path::Path>>(&mut self, path: P) -> GameResult<()> {
        self.vfs.rmrf(path.as_ref())
    }

    /// Check whether a file or directory exists.
    pub(crate) fn exists<P: AsRef<path::Path>>(&self, path: P) -> bool {
        self.vfs.exists(path.as_ref())
    }

    /// Check whether a path points at a file.
    pub(crate) fn is_file<P: AsRef<path::Path>>(&self, path: P) -> bool {
        self.vfs
            .metadata(path.as_ref())
            .map(|m| m.is_file())
            .unwrap_or(false)
    }

    /// Check whether a path points at a directory.
    pub(crate) fn is_dir<P: AsRef<path::Path>>(&self, path: P) -> bool {
        self.vfs
            .metadata(path.as_ref())
            .map(|m| m.is_dir())
            .unwrap_or(false)
    }

    /// Returns a list of all files and directories in the resource directory,
    /// in no particular order.
    ///
    /// Lists the base directory if an empty path is given.
    pub(crate) fn read_dir<P: AsRef<path::Path>>(
        &mut self,
        path: P,
    ) -> GameResult<Box<dyn Iterator<Item = path::PathBuf>>> {
        let itr = self.vfs.read_dir(path.as_ref())?.map(|fname| {
            fname.expect("Could not read file in read_dir()?  Should never happen, I hope!")
        });
        Ok(Box::new(itr))
    }

    fn write_to_string(&mut self) -> String {
        use std::fmt::Write;
        let mut s = String::new();
        for vfs in self.vfs.roots() {
            write!(s, "Source {:?}", vfs).expect("Could not write to string; should never happen?");
            match vfs.read_dir(path::Path::new("/")) {
                Ok(files) => {
                    for itm in files {
                        write!(s, "  {:?}", itm)
                            .expect("Could not write to string; should never happen?");
                    }
                }
                Err(e) => write!(s, " Could not read source: {:?}", e)
                    .expect("Could not write to string; should never happen?"),
            }
        }
        s
    }

    /// Prints the contents of all data directories
    /// to standard output.  Useful for debugging.
    pub(crate) fn print_all(&mut self) {
        println!("{}", self.write_to_string());
    }

    /// Outputs the contents of all data directories,
    /// using the "info" log level of the [`log`](https://docs.rs/log/) crate.
    /// Useful for debugging.
<<<<<<< HEAD
    ///
    /// See the [`logging` example](https://github.com/ggez/ggez/blob/master/examples/logging.rs)
    /// for how to collect log information.
    pub fn log_all(&mut self) {
        for vfs in self.vfs.roots() {
            info!("Source {:?}", vfs);
            match vfs.read_dir(path::Path::new("/")) {
                Ok(files) => for itm in files {
                    info!("  {:?}", itm);
                },
                Err(e) => warn!(" Could not read source: {:?}", e),
            }
        }
=======
    pub(crate) fn log_all(&mut self) {
        info!("{}", self.write_to_string());
>>>>>>> d455fd1e
    }

    /// Adds the given (absolute) path to the list of directories
    /// it will search to look for resources.
    ///
    /// You probably shouldn't use this in the general case, since it is
    /// harder than it looks to make it bulletproof across platforms.
    /// But it can be very nice for debugging and dev purposes, such as
    /// by pushing `$CARGO_MANIFEST_DIR/resources` to it
    pub(crate) fn mount(&mut self, path: &path::Path, readonly: bool) {
        let physfs = vfs::PhysicalFS::new(path, readonly);
        trace!("Mounting new path: {:?}", physfs);
        self.vfs.push_back(Box::new(physfs));
    }

    /// Looks for a file named `/conf.toml` in any resource directory and
    /// loads it if it finds it.
    /// If it can't read it for some reason, returns an error.
    pub(crate) fn read_config(&mut self) -> GameResult<conf::Conf> {
        let conf_path = path::Path::new(CONFIG_NAME);
        if self.is_file(conf_path) {
            let mut file = self.open(conf_path)?;
            let c = conf::Conf::from_toml_file(&mut file)?;
            Ok(c)
        } else {
            Err(GameError::ConfigError(String::from(
                "Config file not found",
            )))
        }
    }

    /// Takes a `Conf` object and saves it to the user directory,
    /// overwriting any file already there.
    pub(crate) fn write_config(&mut self, conf: &conf::Conf) -> GameResult<()> {
        let conf_path = path::Path::new(CONFIG_NAME);
        let mut file = self.create(conf_path)?;
        conf.to_toml_file(&mut file)?;
        if self.is_file(conf_path) {
            Ok(())
        } else {
            Err(GameError::ConfigError(format!(
                "Failed to write config file at {}",
                conf_path.to_string_lossy()
            )))
        }
    }
}

/// Opens the given path and returns the resulting `File`
/// in read-only mode.
pub fn open<P: AsRef<path::Path>>(ctx: &mut Context, path: P) -> GameResult<File> {
    ctx.filesystem.open(path)
}

/// Opens a file in the user directory with the given `filesystem::OpenOptions`.
/// Note that even if you open a file read-only, it can only access
/// files in the user directory.
pub fn open_options<P: AsRef<path::Path>>(
    ctx: &mut Context,
    path: P,
    options: &OpenOptions,
) -> GameResult<File> {
    ctx.filesystem.open_options(path, options)
}

/// Creates a new file in the user directory and opens it
/// to be written to, truncating it if it already exists.
pub fn create<P: AsRef<path::Path>>(ctx: &mut Context, path: P) -> GameResult<File> {
    ctx.filesystem.create(path)
}

/// Create an empty directory in the user dir
/// with the given name.  Any parents to that directory
/// that do not exist will be created.
pub fn create_dir<P: AsRef<path::Path>>(ctx: &mut Context, path: P) -> GameResult {
    ctx.filesystem.create_dir(path.as_ref())
}

/// Deletes the specified file in the user dir.
pub fn delete<P: AsRef<path::Path>>(ctx: &mut Context, path: P) -> GameResult {
    ctx.filesystem.delete(path.as_ref())
}

/// Deletes the specified directory in the user dir,
/// and all its contents!
pub fn delete_dir<P: AsRef<path::Path>>(ctx: &mut Context, path: P) -> GameResult {
    ctx.filesystem.delete_dir(path.as_ref())
}

/// Check whether a file or directory exists.
pub fn exists<P: AsRef<path::Path>>(ctx: &Context, path: P) -> bool {
    ctx.filesystem.exists(path.as_ref())
}

/// Check whether a path points at a file.
pub fn is_file<P: AsRef<path::Path>>(ctx: &Context, path: P) -> bool {
    ctx.filesystem.is_file(path)
}

/// Check whether a path points at a directory.
pub fn is_dir<P: AsRef<path::Path>>(ctx: &Context, path: P) -> bool {
    ctx.filesystem.is_dir(path)
}

/// Return the full path to the user data directory
pub fn user_data_dir(ctx: &Context) -> &path::Path {
    &ctx.filesystem.user_data_path
}

/// Return the full path to the user config directory
pub fn user_config_dir(ctx: &Context) -> &path::Path {
    &ctx.filesystem.user_config_path
}

/// Returns the full path to the resource directory
/// (even if it doesn't exist)
pub fn resources_dir(ctx: &Context) -> &path::Path {
    &ctx.filesystem.resources_path
}

/// Returns a list of all files and directories in the resource directory,
/// in no particular order.
///
/// Lists the base directory if an empty path is given.
pub fn read_dir<P: AsRef<path::Path>>(
    ctx: &mut Context,
    path: P,
) -> GameResult<Box<dyn Iterator<Item = path::PathBuf>>> {
    ctx.filesystem.read_dir(path)
}

/// Prints the contents of all data directories.
/// Useful for debugging.
pub fn print_all(ctx: &mut Context) {
    ctx.filesystem.print_all()
}

/// Outputs the contents of all data directories,
/// using the "info" log level of the `log` crate.
/// Useful for debugging.
///
/// See the [`logging` example](https://github.com/ggez/ggez/blob/master/examples/eventloop.rs)
/// for how to collect log information.
pub fn log_all(ctx: &mut Context) {
    ctx.filesystem.log_all()
}

/// Adds the given (absolute) path to the list of directories
/// it will search to look for resources.
///
/// You probably shouldn't use this in the general case, since it is
/// harder than it looks to make it bulletproof across platforms.
/// But it can be very nice for debugging and dev purposes, such as
/// by pushing `$CARGO_MANIFEST_DIR/resources` to it
pub fn mount(ctx: &mut Context, path: &path::Path, readonly: bool) {
    ctx.filesystem.mount(path, readonly)
}

/// Looks for a file named `/conf.toml` in any resource directory and
/// loads it if it finds it.
/// If it can't read it for some reason, returns an error.
pub fn read_config(ctx: &mut Context) -> GameResult<conf::Conf> {
    ctx.filesystem.read_config()
}

/// Takes a `Conf` object and saves it to the user directory,
/// overwriting any file already there.
pub fn write_config(ctx: &mut Context, conf: &conf::Conf) -> GameResult {
    ctx.filesystem.write_config(conf)
}

#[cfg(test)]
mod tests {
    use crate::conf;
    use crate::error::*;
    use crate::filesystem::*;
    use std::io::{Read, Write};
    use std::path;

    fn dummy_fs_for_tests() -> Filesystem {
        let mut path = path::PathBuf::from(env!("CARGO_MANIFEST_DIR"));
        path.push("resources");
        let physfs = vfs::PhysicalFS::new(&path, false);
        let mut ofs = vfs::OverlayFS::new();
        ofs.push_front(Box::new(physfs));
        Filesystem {
            vfs: ofs,

            resources_path: "".into(),
            zip_path: "".into(),
            user_config_path: "".into(),
            user_data_path: "".into(),
        }
    }

    #[test]
    fn headless_test_file_exists() {
        let f = dummy_fs_for_tests();

        let tile_file = path::Path::new("/tile.png");
        assert!(f.exists(tile_file));
        assert!(f.is_file(tile_file));

        let tile_file = path::Path::new("/oglebog.png");
        assert!(!f.exists(tile_file));
        assert!(!f.is_file(tile_file));
        assert!(!f.is_dir(tile_file));
    }

    #[test]
    fn headless_test_read_dir() {
        let mut f = dummy_fs_for_tests();

        let dir_contents_size = f.read_dir("/").unwrap().count();
        assert!(dir_contents_size > 0);
    }

    #[test]
    fn headless_test_create_delete_file() {
        let mut fs = dummy_fs_for_tests();
        let test_file = path::Path::new("/testfile.txt");
        let bytes = "test".as_bytes();

        {
            let mut file = fs.create(test_file).unwrap();
            let _ = file.write(bytes).unwrap();
        }
        {
            let mut buffer = Vec::new();
            let mut file = fs.open(test_file).unwrap();
            let _ = file.read_to_end(&mut buffer).unwrap();
            assert_eq!(bytes, buffer.as_slice());
        }

        fs.delete(test_file).unwrap();
    }

    #[test]
    fn headless_test_file_not_found() {
        let mut fs = dummy_fs_for_tests();
        {
            let rel_file = "testfile.txt";
            match fs.open(rel_file) {
                Err(GameError::ResourceNotFound(_, _)) => (),
                Err(e) => panic!("Invalid error for opening file with relative path: {:?}", e),
                Ok(f) => panic!("Should have gotten an error but instead got {:?}!", f),
            }
        }

        {
            // This absolute path should work on Windows too since we
            // completely remove filesystem roots.
            match fs.open("/ooglebooglebarg.txt") {
                Err(GameError::ResourceNotFound(_, _)) => (),
                Err(e) => panic!("Invalid error for opening nonexistent file: {}", e),
                Ok(f) => panic!("Should have gotten an error but instead got {:?}", f),
            }
        }
    }

    #[test]
    fn headless_test_write_config() {
        let mut f = dummy_fs_for_tests();
        let conf = conf::Conf::new();
        // The config file should end up in
        // the resources directory with this
        match f.write_config(&conf) {
            Ok(_) => (),
            Err(e) => panic!("{:?}", e),
        }
        // Remove the config file!
        f.delete(CONFIG_NAME).unwrap();
    }
}<|MERGE_RESOLUTION|>--- conflicted
+++ resolved
@@ -10,14 +10,9 @@
 //! platform-dependent location,
 //! such as `~/.local/share/<gameid>/` on Linux.  The `gameid`
 //! is the the string passed to
-<<<<<<< HEAD
-//! [`Context::load_from_conf()`](../struct.Context.html#method.load_from_conf); some platforms such as Windows also
-//! incorporate the `author` string into the path.
-=======
 //! [`ContextBuilder::new()`](../struct.ContextBuilder.html#method.new).
 //! Some platforms such as Windows also incorporate the `author` string into
 //! the path.
->>>>>>> d455fd1e
 //!
 //! These locations will be searched for files in the order listed, and the first file
 //! found used.  That allows game assets to be easily distributed as an archive
@@ -282,24 +277,8 @@
     /// Outputs the contents of all data directories,
     /// using the "info" log level of the [`log`](https://docs.rs/log/) crate.
     /// Useful for debugging.
-<<<<<<< HEAD
-    ///
-    /// See the [`logging` example](https://github.com/ggez/ggez/blob/master/examples/logging.rs)
-    /// for how to collect log information.
-    pub fn log_all(&mut self) {
-        for vfs in self.vfs.roots() {
-            info!("Source {:?}", vfs);
-            match vfs.read_dir(path::Path::new("/")) {
-                Ok(files) => for itm in files {
-                    info!("  {:?}", itm);
-                },
-                Err(e) => warn!(" Could not read source: {:?}", e),
-            }
-        }
-=======
     pub(crate) fn log_all(&mut self) {
         info!("{}", self.write_to_string());
->>>>>>> d455fd1e
     }
 
     /// Adds the given (absolute) path to the list of directories
