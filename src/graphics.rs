--- conflicted
+++ resolved
@@ -147,12 +147,8 @@
     }
 }
 
-<<<<<<< HEAD
 /// Draws many rectangles.
 /// Not part of the Love2D API but no reason not to include it.
-=======
-/// Not part of the LÖVE API but no reason not to include it.
->>>>>>> 5a0ce582
 pub fn rectangles(ctx: &mut Context, mode: DrawMode, rect: &[Rect]) -> GameResult<()> {
     let r = &mut ctx.renderer;
     match mode {
@@ -316,7 +312,7 @@
         Ok(Font::TTFFont { font: ttf_font })
     }
 
-    /// Loads an `Image` and uses it to create a new bitmap font 
+    /// Loads an `Image` and uses it to create a new bitmap font
     /// The `Image` is a 1D list of glyphs, which maybe isn't
     /// super ideal but should be fine.
     /// The `glyphs` string is the characters in the image from left to right.
