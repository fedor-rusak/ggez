--- conflicted
+++ resolved
@@ -432,9 +432,8 @@
         self.projection
     }
 
-<<<<<<< HEAD
     /// Sets window mode from a WindowMode object.
-    pub(crate) fn set_window_mode(&mut self, mode: WindowMode) -> GameResult<()> {
+    pub(crate) fn set_window_mode(&mut self, mode: WindowMode) -> GameResult {
         let window = &self.window;
 
         window.set_maximized(mode.maximized);
@@ -449,29 +448,6 @@
         let mut max_dimensions = None;
         if mode.max_width > 0 && mode.max_height > 0 {
             max_dimensions = Some((mode.max_width, mode.max_height));
-=======
-    /// Just a helper method to set window mode from a WindowMode object.
-    pub(crate) fn set_window_mode(&mut self, mode: WindowMode) -> GameResult {
-        let window = &mut self.window;
-        window.set_size(mode.width, mode.height)?;
-        // SDL sets "bordered" but Love2D does "not bordered";
-        // we use the Love2D convention.
-        window.set_bordered(!mode.borderless);
-        window.set_fullscreen(mode.fullscreen_type.into())?;
-        window.set_minimum_size(mode.min_width, mode.min_height)?;
-        window.set_maximum_size(mode.max_width, mode.max_height)?;
-        Ok(())
-    }
-
-    /// Another helper method to set vsync.
-    pub(crate) fn set_vsync(video: &sdl2::VideoSubsystem, vsync: bool) -> GameResult {
-        let vsync_int = if vsync { 1 } else { 0 };
-        if video.gl_set_swap_interval(vsync_int) {
-            Ok(())
-        } else {
-            let err = sdl2::get_error();
-            Err(GameError::VideoError(err))
->>>>>>> f21e0b23
         }
         window.set_max_dimensions(max_dimensions);
 
@@ -519,25 +495,13 @@
     /// so it may cause squirrelliness to
     /// happen with canvases or other things that touch it.
     pub(crate) fn resize_viewport(&mut self) {
-<<<<<<< HEAD
-        let dimensions = (
-            self.screen_rect.x as u16,
-            self.screen_rect.y as u16,
-            1,                            // BUGGO
-            gfx::texture::AaMode::Single, // BUGGO
-        );
-        gfx_window_glutin::update_views_raw(
-            &self.window,
-            dimensions,
-=======
-        // Basically taken from the definition of 
+        // Basically taken from the definition of
         // gfx_window_sdl::update_views()
         let dim = self.screen_render_target.get_dimensions();
         assert_eq!(dim, self.depth_view.get_dimensions());
-        if let Some((cv, dv)) = gfx_window_sdl::update_views_raw(
-            &self.window, 
-            dim, 
->>>>>>> f21e0b23
+        if let Some((cv, dv)) = gfx_window_glutin::update_views_raw(
+            &self.window,
+            dim,
             self.color_format,
             self.depth_format) {
             self.screen_render_target = cv;
